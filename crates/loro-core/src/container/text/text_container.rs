use std::sync::{Arc, Mutex};

use append_only_bytes::AppendOnlyBytes;
use rle::HasLength;
use smallvec::SmallVec;
use tracing::instrument;

use crate::{
    container::{
        list::list_op::{InnerListOp, ListOp},
        pool_mapping::{PoolMapping, StateContent},
        registry::{ContainerInstance, ContainerWrapper},
        Container, ContainerID, ContainerType,
    },
    context::Context,
    delta::Delta,
    event::{Diff, RawEvent},
    hierarchy::Hierarchy,
    id::{ClientID, Counter},
    log_store::ImportContext,
    op::{InnerContent, Op, RemoteContent, RichOp},
    value::LoroValue,
<<<<<<< HEAD
    version::PatchedVersionVector,
=======
>>>>>>> af29f7e2
};

use super::{
    rope::Rope,
    string_pool::{Alive, PoolString, StringPool},
    text_content::{ListSlice, SliceRange},
    tracker::{Effect, Tracker},
};

#[derive(Debug)]
pub struct TextContainer {
    id: ContainerID,
    state: Rope,
    raw_str: StringPool,
    tracker: Option<Tracker>,
    pool_mapping: Option<PoolMapping<u8>>,
}

impl TextContainer {
    pub(crate) fn new(id: ContainerID) -> Self {
        Self {
            id,
            raw_str: StringPool::default(),
            tracker: None,
            state: Default::default(),
            pool_mapping: None,
        }
    }

    #[instrument(skip_all)]
    pub fn insert<C: Context>(&mut self, ctx: &C, pos: usize, text: &str) -> Option<RawEvent> {
        if text.is_empty() {
            return None;
        }
        if self.state.len() < pos {
            panic!("insert index out of range");
        }
        let store = ctx.log_store();
        let mut store = store.write().unwrap();
        let id = store.next_id();
        let slice = self.raw_str.alloc(text);
        let op_slice = SliceRange::from_pool_string(&slice);
        self.state.insert(pos, slice);
        let op = Op::new(
            id,
            InnerContent::List(InnerListOp::Insert {
                slice: op_slice,
                pos,
            }),
            store.get_or_create_container_idx(&self.id),
        );

        let (old_version, new_version) = store.append_local_ops(&[op]);
        let new_version = new_version.into();

        // notify
        let h = store.hierarchy.clone();
        let h = h.try_lock().unwrap();
        if h.should_notify(&self.id) {
            let mut delta = Delta::new();
            delta.retain(pos);
            delta.insert(text.to_owned());
            h.get_abs_path(&store.reg, self.id())
                .map(|abs_path| RawEvent {
                    diff: vec![Diff::Text(delta)],
                    local: true,
                    old_version,
                    new_version,
                    container_id: self.id.clone(),
                    abs_path,
                })
        } else {
            None
        }
    }

    #[instrument(skip_all)]
    pub fn delete<C: Context>(&mut self, ctx: &C, pos: usize, len: usize) -> Option<RawEvent> {
        if len == 0 {
            return None;
        }

        if self.state.len() < pos + len {
            panic!("deletion out of range");
        }

        let store = ctx.log_store();
        let mut store = store.write().unwrap();
        let id = store.next_id();
        let op = Op::new(
            id,
            InnerContent::List(InnerListOp::new_del(pos, len)),
            store.get_or_create_container_idx(&self.id),
        );

        let (old_version, new_version) = store.append_local_ops(&[op]);
        let new_version = new_version.into();

        // notify
        let h = store.hierarchy.clone();
        let h = h.try_lock().unwrap();
        self.state.delete_range(Some(pos), Some(pos + len));
        if h.should_notify(&self.id) {
            let mut delta = Delta::new();
            delta.retain(pos);
            delta.delete(len);
            h.get_abs_path(&store.reg, self.id())
                .map(|abs_path| RawEvent {
                    diff: vec![Diff::Text(delta)],
                    local: true,
                    old_version,
                    new_version,
                    container_id: self.id.clone(),
                    abs_path,
                })
        } else {
            None
        }
    }

    pub fn text_len(&self) -> usize {
        self.state.len()
    }

    pub fn check(&mut self) {
        if let Some(x) = self.tracker.as_mut() {
            x.check()
        }
    }

    #[cfg(feature = "test_utils")]
    pub fn debug_inspect(&mut self) {
        let pool = &self.raw_str;
        println!(
            "Text Container {:?}, Raw String size={}, Tree=>\n",
            self.id,
            pool.len(),
        );
        self.state.debug_inspect();
    }

    pub fn to_json(&self) -> LoroValue {
        self.get_value()
    }
}

impl Container for TextContainer {
    fn id(&self) -> &ContainerID {
        &self.id
    }

    fn type_(&self) -> ContainerType {
        ContainerType::Text
    }

    // TODO: maybe we need to let this return Cow
    fn get_value(&self) -> LoroValue {
        let mut ans_str = String::new();
        for v in self.state.iter() {
            let content = v.as_ref();
            if content.is_unknown() {
                panic!("Unknown range when getting value");
            }

            ans_str.push_str(content.as_str_unchecked());
        }

        LoroValue::String(ans_str.into_boxed_str())
    }

    fn to_export(&mut self, content: InnerContent, gc: bool) -> SmallVec<[RemoteContent; 1]> {
        if gc && self.raw_str.should_update_aliveness(self.text_len()) {
            self.raw_str
                .update_aliveness(self.state.iter().filter_map(|x| {
                    x.as_ref()
                        .slice
                        .as_ref()
                        .map(|x| x.start() as u32..x.end() as u32)
                }))
        }

        let mut ans = SmallVec::new();
        match content {
            InnerContent::List(list) => match list {
                InnerListOp::Insert { slice, pos } => {
                    let r = slice;
                    if r.is_unknown() {
                        let v = RemoteContent::List(ListOp::Insert {
                            slice: ListSlice::Unknown(r.atom_len()),
                            pos,
                        });
                        ans.push(v);
                    } else {
                        let s = self.raw_str.get_string(&r.0);
                        if gc {
                            let mut start = 0;
                            let mut pos_start = pos;
                            for span in self.raw_str.get_aliveness(&r.0) {
                                match span {
                                    Alive::True(span) => {
                                        ans.push(RemoteContent::List(ListOp::Insert {
                                            slice: ListSlice::RawStr(s[start..start + span].into()),
                                            pos: pos_start,
                                        }));
                                    }
                                    Alive::False(span) => {
                                        let v = RemoteContent::List(ListOp::Insert {
                                            slice: ListSlice::Unknown(span),
                                            pos: pos_start,
                                        });
                                        ans.push(v);
                                    }
                                }

                                start += span.atom_len();
                                pos_start += span.atom_len();
                            }
                            assert_eq!(start, r.atom_len());
                        } else {
                            ans.push(RemoteContent::List(ListOp::Insert {
                                slice: ListSlice::RawStr(s),
                                pos,
                            }))
                        }
                    }
                }
                InnerListOp::Delete(del) => ans.push(RemoteContent::List(ListOp::Delete(del))),
            },
            InnerContent::Map(_) => unreachable!(),
        }

        assert!(!ans.is_empty());
        ans
    }

    fn to_import(&mut self, content: RemoteContent) -> InnerContent {
        match content {
            RemoteContent::List(list) => match list {
                ListOp::Insert { slice, pos } => match slice {
                    ListSlice::RawStr(s) => {
                        let range = self.raw_str.alloc(&s);
                        let slice: SliceRange = SliceRange::from_pool_string(&range);
                        InnerContent::List(InnerListOp::Insert { slice, pos })
                    }
                    ListSlice::Unknown(u) => InnerContent::List(InnerListOp::Insert {
                        slice: SliceRange::new_unknown(u as u32),
                        pos,
                    }),
                    _ => unreachable!(),
                },
                ListOp::Delete(del) => InnerContent::List(InnerListOp::Delete(del)),
            },
            _ => unreachable!(),
        }
    }

    #[instrument(skip_all)]
    fn update_state_directly(
        &mut self,
        hierarchy: &mut Hierarchy,
        op: &RichOp,
        ctx: &mut ImportContext,
    ) {
        let should_notify = hierarchy.should_notify(&self.id);
        match &op.get_sliced().content {
            InnerContent::List(op) => match op {
                InnerListOp::Insert { slice, pos } => {
                    if should_notify {
                        // HACK: after lazifying the event, we can avoid this weird hack
                        let s = if slice.is_unknown() {
                            " ".repeat(slice.atom_len())
                        } else {
                            self.raw_str.slice(&slice.0).to_owned()
                        };
                        let mut delta = Delta::new();
                        delta.retain(*pos);
                        delta.insert(s);
                        ctx.push_diff(&self.id, Diff::Text(delta));
                    }
                    self.state.insert(
                        *pos,
                        PoolString::from_slice_range(&self.raw_str, slice.clone()),
                    );
                }
                InnerListOp::Delete(span) => {
                    if should_notify {
                        let mut delta = Delta::new();
                        delta.retain(span.start() as usize);
                        delta.delete(span.atom_len());
                        ctx.push_diff(&self.id, Diff::Text(delta));
                    }

                    self.state
                        .delete_range(Some(span.start() as usize), Some(span.end() as usize))
                }
            },
            _ => unreachable!(),
        }
    }

    #[instrument(skip_all)]
    fn tracker_init(&mut self, vv: &PatchedVersionVector) {
        match &mut self.tracker {
            Some(tracker) => {
                if (!vv.is_empty() || tracker.start_vv().is_empty())
                    && tracker.all_vv() >= vv
                    && vv >= tracker.start_vv()
                {
                } else {
                    self.tracker = Some(Tracker::new(vv.clone(), Counter::MAX / 2));
                }
            }
            None => {
                self.tracker = Some(Tracker::new(vv.clone(), Counter::MAX / 2));
            }
        }
    }

    fn tracker_checkout(&mut self, vv: &PatchedVersionVector) {
        self.tracker.as_mut().unwrap().checkout(vv)
    }

    fn track_apply(&mut self, _: &mut Hierarchy, rich_op: &RichOp, _: &mut ImportContext) {
        self.tracker.as_mut().unwrap().track_apply(rich_op);
    }

    fn apply_tracked_effects_from(
        &mut self,
        hierarchy: &mut Hierarchy,
        import_context: &mut ImportContext,
    ) {
        let should_notify = hierarchy.should_notify(&self.id);
        let mut diff = vec![];
        for effect in self.tracker.as_mut().unwrap().iter_effects(
            import_context.patched_old_vv.as_ref().unwrap(),
            &import_context.spans,
        ) {
            match effect {
                Effect::Del { pos, len } => {
                    if should_notify {
                        let mut delta = Delta::new();
                        delta.retain(pos);
                        delta.delete(len);
                        diff.push(Diff::Text(delta));
                    }

                    self.state.delete_range(Some(pos), Some(pos + len));
                }
                Effect::Ins { pos, content } => {
                    // HACK: after lazifying the event, we can avoid this weird hack
                    if should_notify {
                        let s = if content.is_unknown() {
                            " ".repeat(content.atom_len())
                        } else {
                            self.raw_str.slice(&content.0).to_owned()
                        };
                        let mut delta = Delta::new();
                        delta.retain(pos);
                        delta.insert(s);
                        diff.push(Diff::Text(delta));
                    }

                    self.state
                        .insert(pos, PoolString::from_slice_range(&self.raw_str, content));
                }
            }
        }

        if should_notify {
            import_context.push_diff_vec(&self.id, diff);
        }

        self.tracker = None;
    }

    fn initialize_pool_mapping(&mut self) {
        let mut pool_mapping = PoolMapping::default();
        for value in self.state.iter() {
            let range = value.get_sliced().slice.unwrap();
            let range = range.start() as u32..range.end() as u32;
            let old = self.raw_str.as_bytes();
            pool_mapping.push_state_slice(range, old);
        }
        pool_mapping.push_state_slice_finish();
        self.pool_mapping = Some(pool_mapping);
    }

    fn encode_and_release_pool_mapping(&mut self) -> StateContent {
        let pool_mapping = self.pool_mapping.take().unwrap();
        let state_len = pool_mapping.new_state_len;
        StateContent::Text {
            pool: pool_mapping.inner(),
            state_len,
        }
    }

    fn to_export_snapshot(
        &mut self,
        content: &InnerContent,
        gc: bool,
    ) -> SmallVec<[InnerContent; 1]> {
        let old_pool = if gc {
            None
        } else {
            Some(self.raw_str.as_bytes())
        };
        match content {
            InnerContent::List(op) => match op {
                InnerListOp::Insert { slice, pos } => {
                    let new_slice = self
                        .pool_mapping
                        .as_mut()
                        .unwrap()
                        .convert_ops_slice(slice.0.clone(), old_pool);
                    new_slice
                        .into_iter()
                        .map(|slice| InnerContent::List(InnerListOp::Insert { slice, pos: *pos }))
                        .collect()
                }
                InnerListOp::Delete(span) => {
                    SmallVec::from([InnerContent::List(InnerListOp::Delete(*span))])
                }
            },
            _ => unreachable!(),
        }
    }

    fn to_import_snapshot(
        &mut self,
        state_content: StateContent,
        hierarchy: &mut Hierarchy,
        ctx: &mut ImportContext,
    ) {
        if let StateContent::Text { pool, state_len } = state_content {
            let mut append_only_bytes = AppendOnlyBytes::with_capacity(pool.len());
            append_only_bytes.push_slice(&pool);
            let pool_string = append_only_bytes.slice(0..state_len as usize).into();
            self.raw_str = StringPool::from_data(append_only_bytes);
            self.state.insert(0, pool_string);
            // notify
            let should_notify = hierarchy.should_notify(&self.id);
            if should_notify {
                let s = self.raw_str.slice(&(0..state_len)).to_owned();
                let mut delta = Delta::new();
                delta.retain(0);
                delta.insert(s);
                ctx.push_diff(&self.id, Diff::Text(delta));
            }
        } else {
            unreachable!()
        }
    }
}

pub struct Text {
    instance: Arc<Mutex<ContainerInstance>>,
    client_id: ClientID,
}

impl Clone for Text {
    fn clone(&self) -> Self {
        Self {
            instance: Arc::clone(&self.instance),
            client_id: self.client_id,
        }
    }
}

impl Text {
    pub fn from_instance(instance: Arc<Mutex<ContainerInstance>>, client_id: ClientID) -> Self {
        Self {
            instance,
            client_id,
        }
    }

    pub fn id(&self) -> ContainerID {
        self.instance
            .try_lock()
            .unwrap()
            .as_text()
            .unwrap()
            .id
            .clone()
    }

    pub fn insert<C: Context>(
        &mut self,
        ctx: &C,
        pos: usize,
        text: &str,
    ) -> Result<(), crate::LoroError> {
        self.with_event(ctx, |x| (x.insert(ctx, pos, text), ()))
    }

    pub fn delete<C: Context>(
        &mut self,
        ctx: &C,
        pos: usize,
        len: usize,
    ) -> Result<(), crate::LoroError> {
        self.with_event(ctx, |text| (text.delete(ctx, pos, len), ()))
    }

    pub fn get_value(&self) -> LoroValue {
        self.instance
            .try_lock()
            .unwrap()
            .as_text()
            .unwrap()
            .get_value()
    }

    pub fn len(&self) -> usize {
        self.with_container(|text| text.text_len())
    }

    #[must_use]
    pub fn is_empty(&self) -> bool {
        self.len() == 0
    }
}

impl ContainerWrapper for Text {
    type Container = TextContainer;

    fn with_container<F, R>(&self, f: F) -> R
    where
        F: FnOnce(&mut Self::Container) -> R,
    {
        let mut container_instance = self.instance.try_lock().unwrap();
        let text = container_instance.as_text_mut().unwrap();
        let ans = f(text);
        drop(container_instance);
        ans
    }

    fn client_id(&self) -> crate::id::ClientID {
        self.client_id
    }
}<|MERGE_RESOLUTION|>--- conflicted
+++ resolved
@@ -20,10 +20,7 @@
     log_store::ImportContext,
     op::{InnerContent, Op, RemoteContent, RichOp},
     value::LoroValue,
-<<<<<<< HEAD
     version::PatchedVersionVector,
-=======
->>>>>>> af29f7e2
 };
 
 use super::{
