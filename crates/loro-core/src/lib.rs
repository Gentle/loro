--- conflicted
+++ resolved
@@ -25,13 +25,10 @@
 #[cfg(test)]
 pub mod tests;
 
-<<<<<<< HEAD
 pub mod delta;
 pub mod event;
-=======
 mod prelim;
 pub use prelim::{Prelim, PrelimValue};
->>>>>>> ca96b294
 mod value;
 
 pub use error::LoroError;
